--- conflicted
+++ resolved
@@ -48,10 +48,6 @@
     allow_headers=["*"],
 )
 
-<<<<<<< HEAD
-# Память процесса: пользователи и сессии
-=======
->>>>>>> 394f25e6
 _USERS: dict[str, dict[str, str]] = {}
 _SESSIONS: dict[str, dict[str, str | int]] = {}
 
